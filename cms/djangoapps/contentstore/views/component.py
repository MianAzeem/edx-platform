--- conflicted
+++ resolved
@@ -60,10 +60,7 @@
         'word_cloud',
         'graphical_slider_tool',
         'lti',
-<<<<<<< HEAD
-=======
         'concept',
->>>>>>> 487b7782
         'openassessment',  # edx-ora2
     ] + OPEN_ENDED_COMPONENT_TYPES + NOTE_COMPONENT_TYPES
 
