from django.conf import settings
from django.conf.urls.defaults import patterns, include, url
from django.contrib import admin
from django.conf.urls.static import static

import django.contrib.auth.views

# Uncomment the next two lines to enable the admin:
if settings.DEBUG:
    from django.contrib import admin
    admin.autodiscover()

urlpatterns = ('',
    url(r'^$', 'student.views.index', name="root"), # Main marketing page, or redirect to courseware
    url(r'^about$', 'student.views.about', name="about_edx"),
    url(r'^jobs$', 'student.views.jobs', name="jobs"),
    url(r'^help$', 'student.views.help', name="help_edx"),
    url(r'^dashboard$', 'student.views.dashboard', name="dashboard"),
    url(r'^change_email$', 'student.views.change_email_request'),
    url(r'^email_confirm/(?P<key>[^/]*)$', 'student.views.confirm_email_change'),
    url(r'^change_name$', 'student.views.change_name_request'),
    url(r'^accept_name_change$', 'student.views.accept_name_change'),
    url(r'^reject_name_change$', 'student.views.reject_name_change'),
    url(r'^pending_name_changes$', 'student.views.pending_name_changes'),
    url(r'^gradebook$', 'courseware.views.gradebook'),
    url(r'^event$', 'track.views.user_track'),
    url(r'^t/(?P<template>[^/]*)$', 'static_template_view.views.index'),
    url(r'^login$', 'student.views.login_user'),
    url(r'^login/(?P<error>[^/]*)$', 'student.views.login_user'),
    url(r'^logout$', 'student.views.logout_user', name='logout'),
    url(r'^create_account$', 'student.views.create_account'),
    url(r'^activate/(?P<key>[^/]*)$', 'student.views.activate_account'),
#    url(r'^reactivate/(?P<key>[^/]*)$', 'student.views.reactivation_email'),
    url(r'^password_reset/$', 'student.views.password_reset'),
    ## Obsolete Django views for password resets
    ## TODO: Replace with Mako-ized views
    url(r'^password_change/$',django.contrib.auth.views.password_change,name='auth_password_change'),
    url(r'^password_change_done/$',django.contrib.auth.views.password_change_done,name='auth_password_change_done'),
    url(r'^password_reset_confirm/(?P<uidb36>[0-9A-Za-z]+)-(?P<token>.+)/$',django.contrib.auth.views.password_reset_confirm,
        name='auth_password_reset_confirm'),
    url(r'^password_reset_complete/$',django.contrib.auth.views.password_reset_complete,
        name='auth_password_reset_complete'),
    url(r'^password_reset_done/$',django.contrib.auth.views.password_reset_done,
        name='auth_password_reset_done'),
    ## Feedback
    url(r'^send_feedback$', 'util.views.send_feedback'),
)

if settings.PERFSTATS:
    urlpatterns += (url(r'^reprofile$','perfstats.views.end_profile'),)

if settings.COURSEWARE_ENABLED:
    urlpatterns += (
        url(r'^wiki/', include('simplewiki.urls')),
        url(r'^masquerade/', include('masquerade.urls')),
        url(r'^courseware/(?P<course>[^/]*)/(?P<chapter>[^/]*)/(?P<section>[^/]*)/(?P<position>[^/]*)$', 'courseware.views.index'),
        # url(r'^courseware/(?P<course>[^/]*)/(?P<chapter>[^/]*)/(?P<section>[^/]*)/$', 'courseware.views.index', name="courseware_section"),
        url(r'^courseware/(?P<course>[^/]*)/(?P<chapter>[^/]*)/$', 'courseware.views.index', name="courseware_chapter"),
        url(r'^courseware/(?P<course>[^/]*)/$', 'courseware.views.index', name="courseware_course"),
        url(r'^jumpto/(?P<probname>[^/]+)/$', 'courseware.views.jump_to'),
<<<<<<< HEAD
        url(r'^section/(?P<section>[^/]*)/$', 'courseware.views.render_section'),
        url(r'^modx/(?P<module>[^/]*)/(?P<id>[^/]*)/(?P<dispatch>[^/]*)$', 'courseware.module_render.modx_dispatch'), #reset_problem'),
=======
        url(r'^modx/(?P<id>.*?)/(?P<dispatch>[^/]*)$', 'courseware.module_render.modx_dispatch'), #reset_problem'),
        url(r'^profile$', 'courseware.views.profile'),
        url(r'^profile/(?P<student_id>[^/]*)/$', 'courseware.views.profile'),
>>>>>>> 87e612f0
        url(r'^change_setting$', 'student.views.change_setting'),
        url(r'^s/(?P<template>[^/]*)$', 'static_template_view.views.auth_index'),
        url(r'^book/(?P<page>[^/]*)$', 'staticbook.views.index'),
        url(r'^book-shifted/(?P<page>[^/]*)$', 'staticbook.views.index_shifted'),
        url(r'^book*$', 'staticbook.views.index'),
        #    url(r'^course_info/$', 'student.views.courseinfo'),
        #    url(r'^show_circuit/(?P<circuit>[^/]*)$', 'circuit.views.show_circuit'),
        url(r'^edit_circuit/(?P<circuit>[^/]*)$', 'circuit.views.edit_circuit'),
        url(r'^save_circuit/(?P<circuit>[^/]*)$', 'circuit.views.save_circuit'),
        url(r'^calculate$', 'util.views.calculate'),
        url(r'^heartbeat$', include('heartbeat.urls')),

        # Multicourse related:
        url(r'^courses/?$', 'courseware.views.courses', name="courses"),
        url(r'^courses/(?P<course_id>[^/]*)/info$', 'util.views.info', name="info"),
        url(r'^courses/(?P<course_id>[^/]*)/book$', 'staticbook.views.index', name="book"),
        url(r'^courses/(?P<course_id>[^/]*)/enroll$', 'student.views.enroll', name="enroll"),
        url(r'^courses/(?P<course_id>[^/]*)/courseware/?$', 'courseware.views.index', name="courseware"),
        url(r'^courses/(?P<course_id>[^/]*)/courseware/(?P<chapter>[^/]*)/(?P<section>[^/]*)/$', 'courseware.views.index', name="courseware_section"),
        url(r'^courses/(?P<course_id>[^/]*)/profile$', 'courseware.views.profile', name="profile"),
        url(r'^courses/(?P<course_id>[^/]*)/profile/(?P<student_id>[^/]*)/$', 'courseware.views.profile'),

        url(r'^courses/(?P<course_id>[^/]*)/about$', 'courseware.views.course_info', name="about_course"),
    )

if settings.ENABLE_MULTICOURSE:
	urlpatterns += (url(r'^mitxhome$', 'multicourse.views.mitxhome'),)

if settings.QUICKEDIT:
	urlpatterns += (url(r'^quickedit/(?P<id>[^/]*)$', 'dogfood.views.quickedit'),)
	urlpatterns += (url(r'^dogfood/(?P<id>[^/]*)$', 'dogfood.views.df_capa_problem'),)

if settings.ASKBOT_ENABLED:
    urlpatterns += (url(r'^%s' % settings.ASKBOT_URL, include('askbot.urls')), \
                    url(r'^admin/', include(admin.site.urls)), \
                    url(r'^settings/', include('askbot.deps.livesettings.urls')), \
                    url(r'^followit/', include('followit.urls')), \
#                       url(r'^robots.txt$', include('robots.urls')),
                              )

if settings.DEBUG:
    ## Jasmine
    urlpatterns=urlpatterns + (url(r'^_jasmine/', include('django_jasmine.urls')),)

urlpatterns = patterns(*urlpatterns)

if settings.DEBUG:
    urlpatterns += static(settings.STATIC_URL, document_root=settings.STATIC_ROOT)<|MERGE_RESOLUTION|>--- conflicted
+++ resolved
@@ -58,14 +58,7 @@
         url(r'^courseware/(?P<course>[^/]*)/(?P<chapter>[^/]*)/$', 'courseware.views.index', name="courseware_chapter"),
         url(r'^courseware/(?P<course>[^/]*)/$', 'courseware.views.index', name="courseware_course"),
         url(r'^jumpto/(?P<probname>[^/]+)/$', 'courseware.views.jump_to'),
-<<<<<<< HEAD
-        url(r'^section/(?P<section>[^/]*)/$', 'courseware.views.render_section'),
-        url(r'^modx/(?P<module>[^/]*)/(?P<id>[^/]*)/(?P<dispatch>[^/]*)$', 'courseware.module_render.modx_dispatch'), #reset_problem'),
-=======
         url(r'^modx/(?P<id>.*?)/(?P<dispatch>[^/]*)$', 'courseware.module_render.modx_dispatch'), #reset_problem'),
-        url(r'^profile$', 'courseware.views.profile'),
-        url(r'^profile/(?P<student_id>[^/]*)/$', 'courseware.views.profile'),
->>>>>>> 87e612f0
         url(r'^change_setting$', 'student.views.change_setting'),
         url(r'^s/(?P<template>[^/]*)$', 'static_template_view.views.auth_index'),
         url(r'^book/(?P<page>[^/]*)$', 'staticbook.views.index'),
